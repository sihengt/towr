/******************************************************************************
Copyright (c) 2018, Alexander W. Winkler. All rights reserved.

Redistribution and use in source and binary forms, with or without
modification, are permitted provided that the following conditions are met:

* Redistributions of source code must retain the above copyright notice, this
  list of conditions and the following disclaimer.

* Redistributions in binary form must reproduce the above copyright notice,
  this list of conditions and the following disclaimer in the documentation
  and/or other materials provided with the distribution.

* Neither the name of the copyright holder nor the names of its
  contributors may be used to endorse or promote products derived from
  this software without specific prior written permission.

THIS SOFTWARE IS PROVIDED BY THE COPYRIGHT HOLDERS AND CONTRIBUTORS "AS IS"
AND ANY EXPRESS OR IMPLIED WARRANTIES, INCLUDING, BUT NOT LIMITED TO, THE
IMPLIED WARRANTIES OF MERCHANTABILITY AND FITNESS FOR A PARTICULAR PURPOSE ARE
DISCLAIMED. IN NO EVENT SHALL THE COPYRIGHT HOLDER OR CONTRIBUTORS BE LIABLE
FOR ANY DIRECT, INDIRECT, INCIDENTAL, SPECIAL, EXEMPLARY, OR CONSEQUENTIAL
DAMAGES (INCLUDING, BUT NOT LIMITED TO, PROCUREMENT OF SUBSTITUTE GOODS OR
SERVICES; LOSS OF USE, DATA, OR PROFITS; OR BUSINESS INTERRUPTION) HOWEVER
CAUSED AND ON ANY THEORY OF LIABILITY, WHETHER IN CONTRACT, STRICT LIABILITY,
OR TORT (INCLUDING NEGLIGENCE OR OTHERWISE) ARISING IN ANY WAY OUT OF THE USE
OF THIS SOFTWARE, EVEN IF ADVISED OF THE POSSIBILITY OF SUCH DAMAGE.
******************************************************************************/

#include <towr/parameters.h>

#include <algorithm>
#include <numeric>      // std::accumulate
#include <math.h>       // fabs
#include <cassert>

namespace towr {

Parameters::Parameters ()
{
<<<<<<< HEAD
  // constructs optimization variables
  duration_base_polynomial_ = 0.1;
  force_polynomials_per_stance_phase_ = 3;
  ee_polynomials_per_swing_phase_ = 2; // so step can at least lift leg

  // parameters related to specific constraints (only used when it is added as well)
  force_limit_in_normal_direction_ = 1000;
  dt_constraint_range_of_motion_ = 0.08;
  dt_constraint_dynamic_ = 0.1;
  dt_constraint_base_motion_ = duration_base_polynomial_/4.; // only for base RoM constraint
  bound_phase_duration_ = {0.2, 1.0};  // used only when optimizing phase durations, so gait

  // a minimal set of basic constraints
  constraints_.push_back(Terrain);
  constraints_.push_back(Dynamic); //Ensures that the dynamic model is fullfilled at discrete times.
  constraints_.push_back(BaseAcc); // so accelerations don't jump between polynomials
  constraints_.push_back(EndeffectorRom); //Ensures that the range of motion is respected at discrete times.
  constraints_.push_back(Force); // ensures unilateral forces and inside the friction cone.
  constraints_.push_back(Swing); // creates smoother swing motions, not absolutely required.

  // optional costs to e.g penalize endeffector forces
  // costs_.push_back({ForcesCostID, 1.0}); weighed by 1.0 relative to other costs

  // bounds on final 6DoF base state
  bounds_final_lin_pos = {X,Y};
  bounds_final_lin_vel = {X,Y,Z};
  bounds_final_ang_pos = {X,Y,Z};
  bounds_final_ang_vel = {X,Y,Z};
=======
  // these are the basic constraints that always have to be set
  constraints_.push_back(Terrain);
  // dynamic constraints
  constraints_.push_back(Dynamic);
  constraints_.push_back(BaseAcc); 
  // robot kinematics
  constraints_.push_back(EndeffectorRom);
  // force cones
  constraints_.push_back(Force);
>>>>>>> 4167611d

  // additional restrictions are set directly on the variables in nlp_factory,
  // such as e.g. initial and endeffector,...
}

void
<<<<<<< HEAD

=======
Parameters::SetSwingConstraint()
{
  constraints_.push_back(Swing);
}

void
>>>>>>> 4167611d
Parameters::OptimizePhaseDurations ()
{
  constraints_.push_back(TotalTime);
}

<<<<<<< HEAD
=======
void
Parameters::RestrictBaseRangeOfMotion ()
{
  constraints_.push_back(BaseRom);
}

void
Parameters::PenalizeEndeffectorForces ()
{
  // cost weighed by 1.0
  costs_.push_back({ForcesCostID, 1.0});
}

>>>>>>> 4167611d
Parameters::VecTimes
Parameters::GetBasePolyDurations () const
{
  std::vector<double> base_spline_timings_;
  double dt = duration_base_polynomial_;
  double t_left = GetTotalTime ();

  double eps = 1e-10; // since repeated subtraction causes inaccuracies
  while (t_left > eps) {
    double duration = t_left>dt?  dt : t_left;
    base_spline_timings_.push_back(duration);

    t_left -= dt;
  }

  return base_spline_timings_;
}

int
Parameters::GetPhaseCount(EEID ee) const
{
  return ee_phase_durations_.at(ee).size();
}

int
Parameters::GetEECount() const
{
  return ee_in_contact_at_start_.size();
}

double
Parameters::GetTotalTime () const
{
  std::vector<double> T_feet;

  for (const auto& v : ee_phase_durations_)
    T_feet.push_back(std::accumulate(v.begin(), v.end(), 0.0));

  // safety check that all feet durations sum to same value
  double T = T_feet.empty()? 0.0 : T_feet.front(); // take first foot as reference
  for (double Tf : T_feet)
    assert(fabs(Tf - T) < 1e-6);

  return T;
}

bool
Parameters::IsOptimizeTimings () const
{
  // if total time is constrained, then timings are optimized
  ConstraintName c = TotalTime;
  auto v = constraints_; // shorthand
  return std::find(v.begin(), v.end(), c) != v.end();
}

<<<<<<< HEAD
=======
std::pair<double,double>
Parameters::GetPhaseDurationBounds () const
{
  // adjust bound to always be less than total duration of trajectory
  double upper_bound = bound_phase_duration_.second;
  double max = GetTotalTime()>upper_bound ? upper_bound : GetTotalTime();
  return {bound_phase_duration_.first, max};
}

>>>>>>> 4167611d
} // namespace towr<|MERGE_RESOLUTION|>--- conflicted
+++ resolved
@@ -28,6 +28,7 @@
 ******************************************************************************/
 
 #include <towr/parameters.h>
+#include <towr/variables/cartesian_dimensions.h>
 
 #include <algorithm>
 #include <numeric>      // std::accumulate
@@ -38,7 +39,6 @@
 
 Parameters::Parameters ()
 {
-<<<<<<< HEAD
   // constructs optimization variables
   duration_base_polynomial_ = 0.1;
   force_polynomials_per_stance_phase_ = 3;
@@ -49,7 +49,7 @@
   dt_constraint_range_of_motion_ = 0.08;
   dt_constraint_dynamic_ = 0.1;
   dt_constraint_base_motion_ = duration_base_polynomial_/4.; // only for base RoM constraint
-  bound_phase_duration_ = {0.2, 1.0};  // used only when optimizing phase durations, so gait
+  bound_phase_duration_ = std::make_pair(0.2, 1.0);  // used only when optimizing phase durations, so gait
 
   // a minimal set of basic constraints
   constraints_.push_back(Terrain);
@@ -63,58 +63,22 @@
   // costs_.push_back({ForcesCostID, 1.0}); weighed by 1.0 relative to other costs
 
   // bounds on final 6DoF base state
-  bounds_final_lin_pos = {X,Y};
-  bounds_final_lin_vel = {X,Y,Z};
-  bounds_final_ang_pos = {X,Y,Z};
-  bounds_final_ang_vel = {X,Y,Z};
-=======
-  // these are the basic constraints that always have to be set
-  constraints_.push_back(Terrain);
-  // dynamic constraints
-  constraints_.push_back(Dynamic);
-  constraints_.push_back(BaseAcc); 
-  // robot kinematics
-  constraints_.push_back(EndeffectorRom);
-  // force cones
-  constraints_.push_back(Force);
->>>>>>> 4167611d
+  bounds_final_lin_pos_ = {X,Y};
+  bounds_final_lin_vel_ = {X,Y,Z};
+  bounds_final_ang_pos_ = {X,Y,Z};
+  bounds_final_ang_vel_ = {X,Y,Z};
 
   // additional restrictions are set directly on the variables in nlp_factory,
   // such as e.g. initial and endeffector,...
 }
 
 void
-<<<<<<< HEAD
 
-=======
-Parameters::SetSwingConstraint()
-{
-  constraints_.push_back(Swing);
-}
-
-void
->>>>>>> 4167611d
 Parameters::OptimizePhaseDurations ()
 {
   constraints_.push_back(TotalTime);
 }
 
-<<<<<<< HEAD
-=======
-void
-Parameters::RestrictBaseRangeOfMotion ()
-{
-  constraints_.push_back(BaseRom);
-}
-
-void
-Parameters::PenalizeEndeffectorForces ()
-{
-  // cost weighed by 1.0
-  costs_.push_back({ForcesCostID, 1.0});
-}
-
->>>>>>> 4167611d
 Parameters::VecTimes
 Parameters::GetBasePolyDurations () const
 {
@@ -170,16 +134,4 @@
   return std::find(v.begin(), v.end(), c) != v.end();
 }
 
-<<<<<<< HEAD
-=======
-std::pair<double,double>
-Parameters::GetPhaseDurationBounds () const
-{
-  // adjust bound to always be less than total duration of trajectory
-  double upper_bound = bound_phase_duration_.second;
-  double max = GetTotalTime()>upper_bound ? upper_bound : GetTotalTime();
-  return {bound_phase_duration_.first, max};
-}
-
->>>>>>> 4167611d
 } // namespace towr