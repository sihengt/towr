# Project configuration
cmake_minimum_required(VERSION 2.8)
project(xpp_opt)

find_package(catkin REQUIRED COMPONENTS
  roscpp
  std_msgs
  geometry_msgs
  message_generation
  rviz_visual_tools   # used in nlp_user_input.cc to delete all rviz markers
  xpp_msgs            # defines the state to talk to the controller
)

find_package(Eigen3 REQUIRED)

# NLP solvers (adapt global path accordingly)
set(IPOPT_SRC_DIR "/home/winklera/3rd_party_software/Ipopt-3.12.4")
set(IPOPT_INCLUDE_DIRS ${IPOPT_SRC_DIR}/build/include/coin)
set(IPOPT_LIBS         ${IPOPT_SRC_DIR}/build/lib/libipopt.so) # must be absolute path

SET(SNOPT_SRC_DIR "/home/winklera/3rd_party_software/snopt_lib")
set(SNOPT_INCLUDE_DIRS ${SNOPT_SRC_DIR}/include)
set(SNOPT_LIBS ${SNOPT_SRC_DIR}/lib/libsnopt7_cpp.so ${SNOPT_SRC_DIR}/lib/libsnopt7.so) # must be absolute path


option(BUILD_SHARED_LIBS "Build shared libraries." ON)
# specify compiler flags. Default: Release
if(NOT CMAKE_BUILD_TYPE)
  set(CMAKE_BUILD_TYPE Release CACHE STRING
      "Choose the type of build, options are: Debug, Release(EIGEN_NO_DEBUG)." FORCE)
endif()

#set(CMAKE_CXX_FLAGS "${CMAKE_CXX_FLAGS} -Wall -std=c++0x -fopenmp -O3")
#set(CMAKE_CXX_FLAGS_RELEASE "${CMAKE_CXX_FLAGS_RELEASE} -D EIGEN_NO_DEBUG -fopenmp -O3")

set(CMAKE_CXX_FLAGS "${CMAKE_CXX_FLAGS} -Wall -std=c++11") 
set(CMAKE_CXX_FLAGS_RELEASE "${CMAKE_CXX_FLAGS_RELEASE} -D EIGEN_NO_DEBUG")

set(LIB_NAME xpp_opt)

# Generate added messages with any dependencies listed here
add_message_files(
  FILES
  Contact.msg
  Spline.msg
  PhaseInfo.msg
  RequiredInfoNlp.msg
  OptimizedParametersNlp.msg
  RequiredInfoQp.msg
  OptimizedParametersQp.msg
)
add_service_files(
  FILES
  SolveQp.srv
  GetStateLin3d.srv
  ReturnOptSplines.srv
  ReturnOptFootholds.srv
)
generate_messages(
  DEPENDENCIES
  std_msgs
  geometry_msgs
  xpp_msgs      # Foothold.msg
)

###################################
## catkin specific configuration ##
###################################
## The catkin_package macro generates cmake config files for your package
## Declare things to be passed to dependent projects
## INCLUDE_DIRS: uncomment this if you package contains header files
## LIBRARIES: libraries you create in this project that dependent projects also need
## CATKIN_DEPENDS: catkin_packages dependent projects also need
## DEPENDS: system dependencies of this project that dependent projects also need
catkin_package(
  INCLUDE_DIRS include ${EIGEN3_INCLUDE_DIR} ${IPOPT_INCLUDE_DIRS} ${SNOPT_INCLUDE_DIRS}
  LIBRARIES ${LIB_NAME} ${IPOPT_LIBS} ${SNOPT_LIBS}
  CATKIN_DEPENDS message_runtime
  DEPENDS
)

include_directories(
  include
  ${EIGEN3_INCLUDE_DIR}
  ${catkin_INCLUDE_DIRS}
  ${IPOPT_INCLUDE_DIRS}
  ${SNOPT_INCLUDE_DIRS}
)

set(SOURCES
  src/ellipse.cc
  src/qp_facade.cc
<<<<<<< HEAD
  src/spliner.cc
  src/spliner_3d.cc
  src/polynomial_fifth_order.cc
=======
  src/polynomial.cc
  src/polynomial_helpers.cc
>>>>>>> 96e23e3c
  src/zero_moment_point.cc
  src/motion_structure.cc
  src/step_sequence_planner.cc
  src/line_equation.cc
  src/a_inverse_kinematics.cc
  src/a_robot_interface.cc
  #hyq
  src/hyq_inverse_kinematics.cc
  src/hyq_robot_interface
  src/support_polygon.cc
  src/supp_polygon_container.cc
  src/hyq_spliner.cc
  # com
  src/com_motion.cc
  src/com_spline.cc
  src/com_spline6.cc    
  src/com_spline4.cc
  src/motion_factory.cc
  # nlp
  src/a_subject.cc
  src/nlp_structure.cc
  src/optimization_variables.cc
  src/i_observer.cc
  src/nlp_facade.cc
  src/nlp_observer.cc
  src/nlp.cc
  src/ipopt_adapter.cc
  src/snopt_adapter.cc
  # constraints
  src/a_constraint.cc
  src/cost_constraint_factory.cc
  src/a_linear_constraint.cc
  src/zmp_constraint_builder.cc
  src/linear_spline_equations.cc
  src/constraint_container.cc
  src/zmp_constraint.cc
  src/range_of_motion_constraint.cc
#  src/joint_angles_constraint.cc
  src/obstacle_constraint.cc
  # costs
  src/a_spline_cost.cc
  src/cost_container.cc
  src/cost_function_functor.cc
  src/a_foothold_cost.cc
  # ros
  src/optimizer_node_base.cc
  src/nlp_optimizer_node.cc
  src/qp_optimizer_node.cc
  src/marker_array_builder.cc
  src/optimization_visualizer.cc
  src/nlp_user_input_node.cc
)
             
# Add the shared library
add_library(${LIB_NAME}
   ${SOURCES}
)
target_link_libraries(${LIB_NAME}
  ${catkin_LIBRARIES}
  ${IPOPT_LIBS}
  ${SNOPT_LIBS}
)  
# makes sure messages are built before the package
add_dependencies(${LIB_NAME} 
  ${LIB_NAME}_generate_messages_cpp
)

add_executable(nlp_optimizer_node 
  src/executable/nlp_optimizer_node_exe.cc
)
target_link_libraries(nlp_optimizer_node 
  ${LIB_NAME}
  ${catkin_LIBRARIES}
)   


add_executable(qp_optimizer_node 
  src/executable/qp_optimizer_node_exe.cc
)
target_link_libraries(qp_optimizer_node 
  ${LIB_NAME}
  ${catkin_LIBRARIES}
)  

add_executable(goal_state_pub 
  src/executable/goal_state_publisher.cc
)
target_link_libraries(goal_state_pub 
  ${LIB_NAME}
  ${catkin_LIBRARIES}
)                 
                                      
add_executable(sample_nlp_caller 
    src/executable/sample_nlp_caller.cc
)
target_link_libraries(sample_nlp_caller 
  ${LIB_NAME}
  ${catkin_LIBRARIES}
)

add_executable(sample_qp_caller 
    src/executable/sample_qp_caller.cc
)
target_link_libraries(sample_qp_caller 
  ${LIB_NAME}
  ${catkin_LIBRARIES}
)

add_executable(nlp_user_input_node
    src/executable/nlp_user_input_node_exe.cc
)
target_link_libraries(nlp_user_input_node 
  ${LIB_NAME}
  ${catkin_LIBRARIES}
)
  
# Some example executables if turned "ON"
option(BUILD_TESTS "Build some testing executables" ON) 
if(BUILD_TESTS)
  
  # enable_testing()
  # FIXME use catkins macro to build the unit test
  # http://wiki.ros.org/catkin/CMakeLists.txt#msgs_srvs_actions
  # catkin_add_gtest(myUnitTest test/utest.cpp)
  find_package(GTest)  
  message(STATUS "GTEST_FOUND " ${GTEST_FOUND})
  if(GTEST_FOUND)
    set(MY_GTEST_UNITS  test/google/gtest_main.cc 
#                        test/google/spliner_test.cc
                         test/google/point2d_manipulations_test.cc
                         test/google/supp_polygon_test.cc
                         test/google/supp_polygon_container_test.cc
                         test/google/helpers.cc
#                        test/google/zero_moment_point_test.cc
#                        test/google/nlp_facade_test.cc
##                        test/google/hyq_spliner_test.cc
#                        test/google/optimization_variables_test.cc
#                        test/google/nlp_observer_test.cc
#                        test/google/optimization_visualizer_test.cc
#                        test/google/step_sequence_planner_test.cc
                         test/google/line_equation_test.cc
                         # hyq
                         test/google/hyq_robot_interface_test.cc
#                        # com
                         test/google/motion_structure_test.cc
#                        test/google/com_motion_test.cc
                         test/google/com_spline_test.cc
                         test/google/polynomial_test.cc
#                        test/google/spline_container_test.cc
                         test/google/motion_factory_test.cc
#                        #constraints
#                        test/google/zmp_constraint_test.cc
#                        test/google/constraint_factory_test.cc
                         test/google/zmp_constraint_builder_test.cc
                         test/google/linear_spline_equations_test.cc
#                        test/google/joint_angles_constraint_test.cc
#                        test/google/constraint_container_test.cc
#                        test/google/range_of_motion_constraint_test.cc
#                        test/google/obstacle_constraint_test.cc
#                        #equations
#                        # costs
#                        test/google/cost_function_functor_test.cc
#                        test/google/cost_container_test.cc
#                        test/google/a_foothold_cost_test.cc
#                        # nlp optimizers
#                        test/google/nlp_test.cc
#                        test/google/snopt_test.cc
#                        test/google/snopt_adapter_test.cc
#                        test/google/ipopt_test.cc
#                        # general
#                        test/google/sparse_matrix_test.cc
                        )
               
    add_executable(googleTest ${MY_GTEST_UNITS})
    
    target_link_libraries(googleTest 
                          ${LIB_NAME}
                          ${GTEST_LIBRARIES})
  endif(GTEST_FOUND)
endif()

# To install and link to the library globally
# Install (ie copy) the header files
#set(HEADER_INSTALL_ROOT /usr/local/include/ CACHE PATH "Where to install the headers")
#set(LIB_INSTALL_ROOT /usr/local/lib/ CACHE PATH "Where to install the shared library")
#
#install(
#  DIRECTORY include/ 
#  DESTINATION ${HEADER_INSTALL_ROOT} 
#  PATTERN *~ EXCLUDE
#  )
#install(
#  TARGETS ${LIB_NAME}
#  ARCHIVE DESTINATION ${LIB_INSTALL_ROOT}
#  LIBRARY DESTINATION ${LIB_INSTALL_ROOT}
#)



<|MERGE_RESOLUTION|>--- conflicted
+++ resolved
@@ -90,14 +90,8 @@
 set(SOURCES
   src/ellipse.cc
   src/qp_facade.cc
-<<<<<<< HEAD
-  src/spliner.cc
-  src/spliner_3d.cc
-  src/polynomial_fifth_order.cc
-=======
   src/polynomial.cc
   src/polynomial_helpers.cc
->>>>>>> 96e23e3c
   src/zero_moment_point.cc
   src/motion_structure.cc
   src/step_sequence_planner.cc
